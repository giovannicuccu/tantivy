--- conflicted
+++ resolved
@@ -34,13 +34,8 @@
     DateHistogramAggregationReq, HistogramAggregation, RangeAggregation, TermsAggregation,
 };
 use super::metric::{
-<<<<<<< HEAD
     AverageAggregation, CountAggregation, ExtendedStatsAggregation, MaxAggregation, MinAggregation,
-    PercentilesAggregationReq, StatsAggregation, SumAggregation,
-=======
-    AverageAggregation, CountAggregation, MaxAggregation, MinAggregation,
     PercentilesAggregationReq, StatsAggregation, SumAggregation, TopHitsAggregation,
->>>>>>> 0e9fced3
 };
 
 /// The top-level aggregation request structure, which contains [`Aggregation`] and their user
@@ -171,20 +166,6 @@
     /// Returns the name of the fields used by the aggregation.
     pub fn get_fast_field_names(&self) -> Vec<&str> {
         match self {
-<<<<<<< HEAD
-            AggregationVariants::Terms(terms) => terms.field.as_str(),
-            AggregationVariants::Range(range) => range.field.as_str(),
-            AggregationVariants::Histogram(histogram) => histogram.field.as_str(),
-            AggregationVariants::DateHistogram(histogram) => histogram.field.as_str(),
-            AggregationVariants::Average(avg) => avg.field_name(),
-            AggregationVariants::Count(count) => count.field_name(),
-            AggregationVariants::Max(max) => max.field_name(),
-            AggregationVariants::Min(min) => min.field_name(),
-            AggregationVariants::Stats(stats) => stats.field_name(),
-            AggregationVariants::ExtendedStats(extended_stats) => extended_stats.field_name(),
-            AggregationVariants::Sum(sum) => sum.field_name(),
-            AggregationVariants::Percentiles(per) => per.field_name(),
-=======
             AggregationVariants::Terms(terms) => vec![terms.field.as_str()],
             AggregationVariants::Range(range) => vec![range.field.as_str()],
             AggregationVariants::Histogram(histogram) => vec![histogram.field.as_str()],
@@ -194,10 +175,10 @@
             AggregationVariants::Max(max) => vec![max.field_name()],
             AggregationVariants::Min(min) => vec![min.field_name()],
             AggregationVariants::Stats(stats) => vec![stats.field_name()],
+            AggregationVariants::ExtendedStats(extended_stats) => vec![extended_stats.field_name()],
             AggregationVariants::Sum(sum) => vec![sum.field_name()],
             AggregationVariants::Percentiles(per) => vec![per.field_name()],
             AggregationVariants::TopHits(top_hits) => top_hits.field_names(),
->>>>>>> 0e9fced3
         }
     }
 

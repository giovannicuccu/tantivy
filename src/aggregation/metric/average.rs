use std::fmt::Debug;

use serde::{Deserialize, Serialize};

<<<<<<< HEAD
use super::IntermediateStats;
=======
use super::*;
use crate::aggregation::*;
>>>>>>> 0e9fced3

/// A single-value metric aggregation that computes the average of numeric values that are
/// extracted from the aggregated documents.
/// See [super::SingleMetricResult] for return value.
///
/// # JSON Format
/// ```json
/// {
///     "avg": {
///         "field": "score"
///     }
/// }
/// ```
#[derive(Clone, Debug, PartialEq, Serialize, Deserialize)]
pub struct AverageAggregation {
    /// The field name to compute the average on.
    pub field: String,
    /// The missing parameter defines how documents that are missing a value should be treated.
    /// By default they will be ignored but it is also possible to treat them as if they had a
    /// value. Examples in JSON format:
    /// { "field": "my_numbers", "missing": "10.0" }
    #[serde(default, deserialize_with = "deserialize_option_f64")]
    pub missing: Option<f64>,
}

impl AverageAggregation {
    /// Creates a new [`AverageAggregation`] instance from a field name.
    pub fn from_field_name(field_name: String) -> Self {
        Self {
            field: field_name,
            missing: None,
        }
    }
    /// Returns the field name the aggregation is computed on.
    pub fn field_name(&self) -> &str {
        &self.field
    }
}

/// Intermediate result of the average aggregation that can be combined with other intermediate
/// results.
#[derive(Default, Clone, Debug, PartialEq, Serialize, Deserialize)]
pub struct IntermediateAverage {
    stats: IntermediateStats,
}

impl IntermediateAverage {
    /// Creates a new [`IntermediateAverage`] instance from a [`IntermediateStats`].
    pub(crate) fn from_stats(stats: IntermediateStats) -> Self {
        Self { stats }
    }
    /// Merges the other intermediate result into self.
    pub fn merge_fruits(&mut self, other: IntermediateAverage) {
        self.stats.merge_fruits(other.stats);
    }
    /// Computes the final average value.
    pub fn finalize(&self) -> Option<f64> {
        self.stats.finalize().avg
    }
}

#[cfg(test)]
mod tests {
    use super::*;

    #[test]
    fn deserialization_with_missing_test1() {
        let json = r#"{
            "field": "score",
            "missing": "10.0"
        }"#;
        let avg: AverageAggregation = serde_json::from_str(json).unwrap();
        assert_eq!(avg.field, "score");
        assert_eq!(avg.missing, Some(10.0));
        // no dot
        let json = r#"{
            "field": "score",
            "missing": "10"
        }"#;
        let avg: AverageAggregation = serde_json::from_str(json).unwrap();
        assert_eq!(avg.field, "score");
        assert_eq!(avg.missing, Some(10.0));

        // from value
        let avg: AverageAggregation = serde_json::from_value(json!({
            "field": "score_f64",
            "missing": 10u64,
        }))
        .unwrap();
        assert_eq!(avg.missing, Some(10.0));
        // from value
        let avg: AverageAggregation = serde_json::from_value(json!({
            "field": "score_f64",
            "missing": 10u32,
        }))
        .unwrap();
        assert_eq!(avg.missing, Some(10.0));
        let avg: AverageAggregation = serde_json::from_value(json!({
            "field": "score_f64",
            "missing": 10i8,
        }))
        .unwrap();
        assert_eq!(avg.missing, Some(10.0));
    }

    #[test]
    fn deserialization_with_missing_test_fail() {
        let json = r#"{
            "field": "score",
            "missing": "a"
        }"#;
        let avg: Result<AverageAggregation, _> = serde_json::from_str(json);
        assert!(avg.is_err());
        assert!(avg
            .unwrap_err()
            .to_string()
            .contains("Failed to parse f64 from string: \"a\""));

        // Disallow NaN
        let json = r#"{
            "field": "score",
            "missing": "NaN"
        }"#;
        let avg: Result<AverageAggregation, _> = serde_json::from_str(json);
        assert!(avg.is_err());
        assert!(avg.unwrap_err().to_string().contains("NaN"));
    }
}<|MERGE_RESOLUTION|>--- conflicted
+++ resolved
@@ -2,12 +2,7 @@
 
 use serde::{Deserialize, Serialize};
 
-<<<<<<< HEAD
 use super::IntermediateStats;
-=======
-use super::*;
-use crate::aggregation::*;
->>>>>>> 0e9fced3
 
 /// A single-value metric aggregation that computes the average of numeric values that are
 /// extracted from the aggregated documents.

--- conflicted
+++ resolved
@@ -2,12 +2,8 @@
 
 use serde::{Deserialize, Serialize};
 
-<<<<<<< HEAD
 use super::IntermediateStats;
-=======
-use super::*;
 use crate::aggregation::*;
->>>>>>> 0e9fced3
 
 /// A single-value metric aggregation that computes the minimum of numeric values that are
 /// extracted from the aggregated documents.

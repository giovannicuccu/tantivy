<<<<<<< HEAD
use std::fmt::Debug;

use columnar::ColumnType;
=======
>>>>>>> 0e9fced3
use serde::{Deserialize, Serialize};

use super::*;
use crate::aggregation::agg_req_with_accessor::{
    AggregationWithAccessor, AggregationsWithAccessor,
};
use crate::aggregation::intermediate_agg_result::{
    IntermediateAggregationResult, IntermediateAggregationResults, IntermediateMetricResult,
};
use crate::aggregation::segment_agg_result::SegmentAggregationCollector;
use crate::aggregation::*;
use crate::{DocId, TantivyError};

/// A multi-value metric aggregation that computes a collection of statistics on numeric values that
/// are extracted from the aggregated documents.
/// See [`Stats`] for returned statistics.
///
/// # JSON Format
/// ```json
/// {
///     "stats": {
///         "field": "score"
///     }
///  }
/// ```

#[derive(Clone, Debug, PartialEq, Serialize, Deserialize)]
pub struct StatsAggregation {
    /// The field name to compute the stats on.
    pub field: String,
    /// The missing parameter defines how documents that are missing a value should be treated.
    /// By default they will be ignored but it is also possible to treat them as if they had a
    /// value. Examples in JSON format:
    /// { "field": "my_numbers", "missing": "10.0" }
    #[serde(default, deserialize_with = "deserialize_option_f64")]
    pub missing: Option<f64>,
}

impl StatsAggregation {
    /// Creates a new [`StatsAggregation`] instance from a field name.
    pub fn from_field_name(field_name: String) -> Self {
        StatsAggregation {
            field: field_name,
            missing: None,
        }
    }
    /// Returns the field name the aggregation is computed on.
    pub fn field_name(&self) -> &str {
        &self.field
    }
}

/// A multi-value metric aggregation that computes a collection of extended statistics
/// on numeric values that are extracted
/// from the aggregated documents.
/// See [`ExtendedStats`] for returned statistics.
///
/// # JSON Format
/// ```json
/// {
///     "extended_stats": {
///         "field": "score"
///     }
///  }
/// ```

#[derive(Clone, Debug, PartialEq, Serialize, Deserialize)]
pub struct ExtendedStatsAggregation {
    /// The field name to compute the stats on.
    pub field: String,
    /// The missing parameter defines how documents that are missing a value should be treated.
    /// By default they will be ignored but it is also possible to treat them as if they had a
    /// value. Examples in JSON format:
    /// { "field": "my_numbers", "missing": "10.0" }
    #[serde(default)]
    pub missing: Option<f64>,
    /// The sigma parameter defines how standard_deviation_bound_are_calculated.
    /// This can be a useful way to visualize variance of your data.
    /// The default value is 2. Examples in JSON format:
    /// { "field": "my_numbers", "sigma": "3.0" }
    #[serde(default)]
    pub sigma: Option<f64>,
}

impl ExtendedStatsAggregation {
    /// Creates a new [`ExtendedStatsAggregation`] instance from a field name.
    pub fn from_field_name(field_name: String) -> Self {
        ExtendedStatsAggregation {
            field: field_name,
            missing: None,
            sigma: None,
        }
    }
    /// Returns the field name the aggregation is computed on.
    pub fn field_name(&self) -> &str {
        &self.field
    }
}

/// Stats contains a collection of statistics.
#[derive(Clone, Debug, PartialEq, Serialize, Deserialize)]
pub struct Stats {
    /// The number of documents.
    pub count: u64,
    /// The sum of the fast field values.
    pub sum: f64,
    /// The min value of the fast field values.
    pub min: Option<f64>,
    /// The max value of the fast field values.
    pub max: Option<f64>,
    /// The average of the fast field values. `None` if count equals zero.
    pub avg: Option<f64>,
}

impl Stats {
    pub(crate) fn get_value(&self, agg_property: &str) -> crate::Result<Option<f64>> {
        match agg_property {
            "count" => Ok(Some(self.count as f64)),
            "sum" => Ok(Some(self.sum)),
            "min" => Ok(self.min),
            "max" => Ok(self.max),
            "avg" => Ok(self.avg),
            _ => Err(TantivyError::InvalidArgument(format!(
                "Unknown property {agg_property} on stats metric aggregation"
            ))),
        }
    }
}

/// Extended stats contains a collection of statistics
/// they extends stats adding variance, standard deviation
/// and bound informations
#[derive(Clone, Debug, PartialEq, Serialize, Deserialize)]
pub struct ExtendedStats {
    /// The number of documents.
    pub count: u64,
    /// The sum of the fast field values.
    pub sum: f64,
    /// The min value of the fast field values.
    pub min: Option<f64>,
    /// The max value of the fast field values.
    pub max: Option<f64>,
    /// The average of the fast field values. `None` if count equals zero.
    pub avg: Option<f64>,
    /// The sum of squares of the fast field values. `None` if count equals zero.
    pub sum_of_squares: Option<f64>,
    /// The variance of the fast field values. `None` if count is less then 2.
    pub variance: Option<f64>,
    /// The variance population of the fast field values, always equal to variance. `None` if count
    /// is less then 2.
    pub variance_population: Option<f64>,
    /// The variance sampling of the fast field values, always equal to variance. `None` if count
    /// is less then 2.
    pub variance_sampling: Option<f64>,
    /// The standard deviation of the fast field values. `None` if count is less then 2.
    pub std_deviation: Option<f64>,
    /// The standard deviation of the fast field values, always equal to variance. `None` if count
    /// is less then 2.
    pub std_deviation_population: Option<f64>,
    /// The standard deviation sampling of the fast field values. `None`
    /// if count is less then 2.
    pub std_deviation_sampling: Option<f64>,
    /// The standard deviation bounds of the fast field values, always equal to variance. `None`
    /// if count is less then 2.
    pub std_deviation_bounds: Option<StandardDeviationBounds>,
}

/// A sub struct for ExtendedStat containing deviation bounds
/// the values depend on sigma and represent
/// the bounds from the average with a distance of
/// std_deviation*sigma
#[derive(Clone, Debug, PartialEq, Serialize, Deserialize)]
pub struct StandardDeviationBounds {
    /// upper bound -> avg + std_dev*sigma
    pub upper: f64,
    /// lower bound -> avg - std_dev*sigma
    pub lower: f64,
    /// upper bound sampling -> avg + std_dev_sampling*sigma
    pub upper_sampling: f64,
    /// lower bound sampling -> avg - std_dev_sampling*sigma
    pub lower_sampling: f64,
    /// same as upper
    pub upper_population: f64,
    /// same as lower
    pub lower_population: f64,
}

impl ExtendedStats {
    pub(crate) fn get_value(&self, agg_property: &str) -> crate::Result<Option<f64>> {
        match agg_property {
            "count" => Ok(Some(self.count as f64)),
            "sum" => Ok(Some(self.sum)),
            "min" => Ok(self.min),
            "max" => Ok(self.max),
            "avg" => Ok(self.avg),
            "variance" => Ok(self.variance),
            "variance_sampling" => Ok(self.variance_sampling),
            "variance_population" => Ok(self.variance_population),
            "sum_of_squares" => Ok(self.sum_of_squares),
            "std_deviation" => Ok(self.std_deviation),
            "std_deviation_sampling" => Ok(self.std_deviation_sampling),
            "std_deviation_population" => Ok(self.std_deviation_population),
            "std_deviation_bounds.lower" => Ok(self
                .std_deviation_bounds
                .as_ref()
                .map(|bounds| bounds.lower)),
            "std_deviation_bounds.lower_population" => Ok(self
                .std_deviation_bounds
                .as_ref()
                .map(|bounds| bounds.lower_population)),
            "std_deviation_bounds.lower_sampling" => Ok(self
                .std_deviation_bounds
                .as_ref()
                .map(|bounds| bounds.lower_sampling)),
            "std_deviation_bounds.upper" => Ok(self
                .std_deviation_bounds
                .as_ref()
                .map(|bounds| bounds.upper)),
            "std_deviation_bounds.upper_population" => Ok(self
                .std_deviation_bounds
                .as_ref()
                .map(|bounds| bounds.upper_population)),
            "std_deviation_bounds.upper_sampling" => Ok(self
                .std_deviation_bounds
                .as_ref()
                .map(|bounds| bounds.upper_sampling)),
            _ => Err(TantivyError::InvalidArgument(format!(
                "Unknown property {agg_property} on stats metric aggregation"
            ))),
        }
    }
}

/// Intermediate result of the stats aggregation that can be combined with other intermediate
/// results.
#[derive(Clone, Debug, PartialEq, Serialize, Deserialize)]
pub struct IntermediateStats {
    /// The number of extracted values.
    count: u64,
    /// The sum of the extracted values.
    sum: f64,
    /// delta for sum needed for [Kahan algorithm for summation](https://en.wikipedia.org/wiki/Kahan_summation_algorithm)
    delta: f64,
    /// The min value.
    min: f64,
    /// The max value.
    max: f64,
}

impl Default for IntermediateStats {
    fn default() -> Self {
        Self {
            count: 0,
            sum: 0.0,
            delta: 0.0,
            min: f64::MAX,
            max: f64::MIN,
        }
    }
}

impl IntermediateStats {
    /// Merges the other stats intermediate result into self.
    pub fn merge_fruits(&mut self, other: IntermediateStats) {
        self.count += other.count;
        self.sum += other.sum;
        self.delta += other.delta;
        self.min = self.min.min(other.min);
        self.max = self.max.max(other.max);
    }

    /// Computes the final stats value.
    pub fn finalize(&self) -> Stats {
        let min = if self.count == 0 {
            None
        } else {
            Some(self.min)
        };
        let max = if self.count == 0 {
            None
        } else {
            Some(self.max)
        };
        let avg = if self.count == 0 {
            None
        } else {
            Some(self.sum / (self.count as f64))
        };
        Stats {
            count: self.count,
            sum: self.sum,
            min,
            max,
            avg,
        }
    }

    #[inline]
    fn collect(&mut self, value: f64) {
        self.count += 1;

        // kahan algorithm for sum

        let y = value - self.delta;
        let t = self.sum + y;
        self.delta = (t - self.sum) - y;
        self.sum = t;

        // self.sum+=value;
        self.min = self.min.min(value);
        self.max = self.max.max(value);
    }
}

/// Intermediate result of the extended stats aggregation that can be combined with other
/// intermediate results.
#[derive(Clone, Debug, PartialEq, Serialize, Deserialize)]
pub struct IntermediateExtendedStats {
    intermediate_stats: IntermediateStats,
    /// The number of extracted values.
    // The sum of square values, it's referred as M2 in Welford's online algorithm
    sum_of_squares: f64,
    // The sum of square values as computed by elastic search
    sum_of_squares_elastic: f64,
    /// delta for sum of squares  as computed by elastic search needed for the Kahan algorithm
    delta_sum_for_squares_elastic: f64,
    // The mean an intermediate value need for calculating the variance
    // as per [Welford's online algorithm](https://en.wikipedia.org/wiki/Algorithms_for_calculating_variance#Welford's_online_algorithm)
    mean: f64,
    // the value used for computing standard deviation bounds
    sigma: f64,
}

impl Default for IntermediateExtendedStats {
    fn default() -> Self {
        Self {
            intermediate_stats: IntermediateStats::default(),
            sum_of_squares: 0.0,
            sum_of_squares_elastic: 0.0,
            delta_sum_for_squares_elastic: 0.0,
            mean: 0.0,
            sigma: 2.0,
        }
    }
}

impl IntermediateExtendedStats {
    /// Creates a new IntermediateExtendedStats using an option
    /// containing the sigma to be used for calculating bound values.
    pub fn with_sigma(sigma: Option<f64>) -> Self {
        Self {
            intermediate_stats: IntermediateStats::default(),
            sum_of_squares: 0.0,
            sum_of_squares_elastic: 0.0,
            delta_sum_for_squares_elastic: 0.0,
            mean: 0.0,
            sigma: sigma.unwrap_or(2.0),
        }
    }
    /// Merges the other stats intermediate result into self.
    pub fn merge_fruits(&mut self, other: IntermediateExtendedStats) {
        if other.intermediate_stats.count != 0 {
            if self.intermediate_stats.count == 0 {
                self.sum_of_squares = other.sum_of_squares;
                self.sum_of_squares_elastic = other.sum_of_squares_elastic;
                self.intermediate_stats = other.intermediate_stats;
                self.mean = other.mean;
                self.delta_sum_for_squares_elastic = other.delta_sum_for_squares_elastic
            } else {
                if other.intermediate_stats.count == 1 {
                    self.collect(other.intermediate_stats.sum);
                } else if self.intermediate_stats.count == 1 {
                    let sum = self.intermediate_stats.sum;
                    self.intermediate_stats = other.intermediate_stats;
                    self.sum_of_squares = other.sum_of_squares;
                    self.sum_of_squares_elastic = other.sum_of_squares_elastic;
                    self.mean = other.mean;
                    self.delta_sum_for_squares_elastic = other.delta_sum_for_squares_elastic;
                    self.collect(sum);
                } else {
                    // parallel version of Welford's online algorithm
                    // the mean is computed using sum and count because
                    // it's more precise (and sum is already available)
                    let new_count = self.intermediate_stats.count + other.intermediate_stats.count;
                    let delta = other.mean - self.mean;
                    self.sum_of_squares += other.sum_of_squares
                        + delta
                            * delta
                            * self.intermediate_stats.count as f64
                            * other.intermediate_stats.count as f64
                            / new_count as f64;
                    self.intermediate_stats.count = new_count;
                    // self.mean=self.mean + delta*other.count as f64/new_count as f64;
                    self.mean = (self.intermediate_stats.sum as f64
                        + other.intermediate_stats.sum as f64)
                        / new_count as f64;
                    self.intermediate_stats.sum += other.intermediate_stats.sum;
                    self.intermediate_stats.delta += other.intermediate_stats.delta;
                    self.sum_of_squares_elastic += other.sum_of_squares_elastic;
                    self.delta_sum_for_squares_elastic += other.delta_sum_for_squares_elastic
                }
            }
        }
    }

    /// Computes the final stats value.
    pub fn finalize(&self) -> Box<ExtendedStats> {
        let min = if self.intermediate_stats.count == 0 {
            None
        } else {
            Some(self.intermediate_stats.min)
        };
        let max = if self.intermediate_stats.count == 0 {
            None
        } else {
            Some(self.intermediate_stats.max)
        };
        let avg = if self.intermediate_stats.count == 0 {
            None
        } else {
            Some(self.mean)
        };
        let sum_of_squares = if self.intermediate_stats.count == 0 {
            None
        } else {
            Some(self.sum_of_squares_elastic)
        };
        let variance = if self.intermediate_stats.count <= 1 {
            None
        } else {
            Some(self.sum_of_squares / self.intermediate_stats.count as f64)
        };
        let variance_sampling = if self.intermediate_stats.count <= 1 {
            None
        } else {
            Some(self.sum_of_squares / (self.intermediate_stats.count - 1) as f64)
        };
        let std_deviation = variance.map(|v| v.sqrt());
        let std_deviation_sampling = variance_sampling.map(|v| v.sqrt());
        let std_deviation_bounds = if std_deviation.is_none() {
            None
        } else {
            let upper = self.mean + std_deviation.unwrap() * self.sigma;
            let lower = self.mean - std_deviation.unwrap() * self.sigma;
            let upper_sampling = self.mean + std_deviation_sampling.unwrap() * self.sigma;
            let lower_sampling = self.mean - std_deviation_sampling.unwrap() * self.sigma;
            Some(StandardDeviationBounds {
                upper,
                lower,
                upper_sampling,
                lower_sampling,
                upper_population: upper,
                lower_population: lower,
            })
        };
        Box::new(ExtendedStats {
            count: self.intermediate_stats.count,
            sum: self.intermediate_stats.sum,
            min,
            max,
            avg,
            sum_of_squares,
            variance,
            variance_population: variance,
            variance_sampling,
            std_deviation,
            std_deviation_population: std_deviation,
            std_deviation_sampling,
            std_deviation_bounds,
        })
    }

    fn update_variance(&mut self, value: f64) {
        let delta = value - self.mean;
        // this is not what the Welford's online algorithm prescribes but
        // using the pseudo code from wikipedia there was a small rounding
        // error (in 15th decimal place) that caused a test
        //(test_aggregation_level1 in agg_test.rs)
        // failure
        self.mean = self.intermediate_stats.sum / self.intermediate_stats.count as f64;
        // self.mean += delta / self.count as f64;
        let delta2 = value - self.mean;
        self.sum_of_squares += delta * delta2;
    }
}

impl IntermediateInnerCollector for IntermediateExtendedStats {
    #[inline]
    fn collect(&mut self, value: f64) {
        self.intermediate_stats.collect(value);
        // kahan algorithm for sum_of_squares_elastic
        let y = value * value - self.delta_sum_for_squares_elastic;
        let t = self.sum_of_squares_elastic + y;
        self.delta_sum_for_squares_elastic = (t - self.sum_of_squares_elastic) - y;
        self.sum_of_squares_elastic = t;
        self.update_variance(value);
    }

    fn into_intermediate_metric_result(self) -> IntermediateMetricResult {
        IntermediateMetricResult::ExtendedStats(self)
    }
}

/// trait implemented by IntermediateStats and
/// IntermediateExtendedStats that allows the
/// usage of a single [SegmentStatsCollector]
pub trait IntermediateInnerCollector {
    /// collects the single field value to form
    /// the statistic
    fn collect(&mut self, val: f64);
    /// transforms the intermediate stat
    /// into a [IntermediateMetricResult]
    fn into_intermediate_metric_result(self) -> IntermediateMetricResult;
}

/// Intermediate struct used by [SegmentStatsCollector]
/// for calculating Stats and creating [IntermediateMetricResult]
#[derive(Clone, Debug, PartialEq)]
pub struct IntermediateInnerStatsCollector {
    stats: IntermediateStats,
    collecting_for: SegmentStatsType,
}

impl IntermediateInnerStatsCollector {
    pub(crate) fn for_stat_type(collecting_for: SegmentStatsType) -> Self {
        IntermediateInnerStatsCollector {
            stats: IntermediateStats::default(),
            collecting_for: collecting_for,
        }
    }
}

impl IntermediateInnerCollector for IntermediateInnerStatsCollector {
    #[inline]
    fn collect(&mut self, value: f64) {
        self.stats.collect(value);
    }

    fn into_intermediate_metric_result(self) -> IntermediateMetricResult {
        match self.collecting_for {
            SegmentStatsType::Average => {
                IntermediateMetricResult::Average(IntermediateAverage::from_stats(self.stats))
            }
            SegmentStatsType::Count => {
                IntermediateMetricResult::Count(IntermediateCount::from_stats(self.stats))
            }
            SegmentStatsType::Max => {
                IntermediateMetricResult::Max(IntermediateMax::from_stats(self.stats))
            }
            SegmentStatsType::Min => {
                IntermediateMetricResult::Min(IntermediateMin::from_stats(self.stats))
            }
            SegmentStatsType::Stats => IntermediateMetricResult::Stats(self.stats),
            SegmentStatsType::Sum => {
                IntermediateMetricResult::Sum(IntermediateSum::from_stats(self.stats))
            }
        }
    }
}

#[derive(Clone, Debug, PartialEq)]
pub(crate) enum SegmentStatsType {
    Average,
    Count,
    Max,
    Min,
    Stats,
    Sum,
}

#[derive(Clone, Debug, PartialEq)]
pub(crate) struct SegmentStatsCollector<T: IntermediateInnerCollector> {
    missing: Option<u64>,
    field_type: ColumnType,
    inner_intermediate_collector: T,
    pub(crate) accessor_idx: usize,
    val_cache: Vec<u64>,
}

impl<T: IntermediateInnerCollector> SegmentStatsCollector<T> {
    pub fn from_req(
        field_type: ColumnType,
        // collecting_for: SegmentStatsType,
        inner_intermediate_collector: T,
        accessor_idx: usize,
        missing: Option<f64>,
    ) -> Self {
        let missing = missing.and_then(|val| f64_to_fastfield_u64(val, &field_type));
        Self {
            field_type,
            inner_intermediate_collector,
            // collecting_for,
            // stats: stats,
            accessor_idx,
            missing,
            val_cache: Default::default(),
        }
    }
    #[inline]
    pub(crate) fn collect_block_with_field(
        &mut self,
        docs: &[DocId],
        agg_accessor: &mut AggregationWithAccessor,
    ) {
        if let Some(missing) = self.missing.as_ref() {
            agg_accessor.column_block_accessor.fetch_block_with_missing(
                docs,
                &agg_accessor.accessor,
                *missing,
            );
        } else {
            agg_accessor
                .column_block_accessor
                .fetch_block(docs, &agg_accessor.accessor);
        }
        for val in agg_accessor.column_block_accessor.iter_vals() {
            let val1 = f64_from_fastfield_u64(val, &self.field_type);
            self.inner_intermediate_collector.collect(val1);
        }
    }
}

impl<T> SegmentAggregationCollector for SegmentStatsCollector<T>
where T: IntermediateInnerCollector + Debug + Clone + 'static
{
    #[inline]
    fn add_intermediate_aggregation_result(
        self: Box<Self>,
        agg_with_accessor: &AggregationsWithAccessor,
        results: &mut IntermediateAggregationResults,
    ) -> crate::Result<()> {
        let name = agg_with_accessor.aggs.keys[self.accessor_idx].to_string();

        let intermediate_metric_result = self
            .inner_intermediate_collector
            .into_intermediate_metric_result();
        results.push(
            name,
            IntermediateAggregationResult::Metric(intermediate_metric_result),
        )?;

        Ok(())
    }

    #[inline]
    fn collect(
        &mut self,
        doc: crate::DocId,
        agg_with_accessor: &mut AggregationsWithAccessor,
    ) -> crate::Result<()> {
        let field = &agg_with_accessor.aggs.values[self.accessor_idx].accessor;
        if let Some(missing) = self.missing {
            let mut has_val = false;
            for val in field.values_for_doc(doc) {
                let val1 = f64_from_fastfield_u64(val, &self.field_type);
                self.inner_intermediate_collector.collect(val1);
                has_val = true;
            }
            if !has_val {
                self.inner_intermediate_collector
                    .collect(f64_from_fastfield_u64(missing, &self.field_type));
            }
        } else {
            for val in field.values_for_doc(doc) {
                let val1 = f64_from_fastfield_u64(val, &self.field_type);
                self.inner_intermediate_collector.collect(val1);
            }
        }

        Ok(())
    }

    #[inline]
    fn collect_block(
        &mut self,
        docs: &[crate::DocId],
        agg_with_accessor: &mut AggregationsWithAccessor,
    ) -> crate::Result<()> {
        let field = &mut agg_with_accessor.aggs.values[self.accessor_idx];
        self.collect_block_with_field(docs, field);
        Ok(())
    }
}

#[cfg(test)]
mod tests {
    use serde_json::Value;

    use crate::aggregation::agg_req::{Aggregation, Aggregations};
    use crate::aggregation::agg_result::AggregationResults;
    use crate::aggregation::metric::{IntermediateExtendedStats, IntermediateInnerCollector};
    use crate::aggregation::tests::{
        exec_request_with_query, get_test_index_2_segments, get_test_index_from_values,
    };
    use crate::aggregation::AggregationCollector;
    use crate::query::{AllQuery, TermQuery};
    use crate::schema::{IndexRecordOption, Schema, FAST};
    use crate::{assert_nearly_equals, Index, IndexWriter, Term};

    const EPSILON_FOR_TEST: f64 = 0.00000000000002;

    #[test]
    fn test_aggregation_stats_empty_index() -> crate::Result<()> {
        // test index without segments
        let values = vec![];

        let index = get_test_index_from_values(false, &values)?;

        let agg_req_1: Aggregations = serde_json::from_value(json!({
            "stats": {
                "stats": {
                    "field": "score",
                },
            }
        }))
        .unwrap();

        let collector = AggregationCollector::from_aggs(agg_req_1, Default::default());

        let reader = index.reader()?;
        let searcher = reader.searcher();
        let agg_res: AggregationResults = searcher.search(&AllQuery, &collector).unwrap();

        let res: Value = serde_json::from_str(&serde_json::to_string(&agg_res)?)?;
        assert_eq!(
            res["stats"],
            json!({
                "avg": Value::Null,
                "count": 0,
                "max": Value::Null,
                "min": Value::Null,
                "sum": 0.0
            })
        );

        Ok(())
    }

    #[test]
    fn test_aggregation_stats_simple() -> crate::Result<()> {
        let values = vec![10.0];

        let index = get_test_index_from_values(false, &values)?;

        let agg_req_1: Aggregations = serde_json::from_value(json!({
            "stats": {
                "stats": {
                    "field": "score",
                },
            }
        }))
        .unwrap();

        let collector = AggregationCollector::from_aggs(agg_req_1, Default::default());

        let reader = index.reader()?;
        let searcher = reader.searcher();
        let agg_res: AggregationResults = searcher.search(&AllQuery, &collector).unwrap();

        let res: Value = serde_json::from_str(&serde_json::to_string(&agg_res)?)?;
        assert_eq!(
            res["stats"],
            json!({
                "avg": 10.0,
                "count": 1,
                "max": 10.0,
                "min": 10.0,
                "sum": 10.0
            })
        );

        Ok(())
    }

    #[test]
    fn test_aggregation_stats() -> crate::Result<()> {
        let index = get_test_index_2_segments(false)?;

        let reader = index.reader()?;
        let text_field = reader.searcher().schema().get_field("text").unwrap();

        let term_query = TermQuery::new(
            Term::from_field_text(text_field, "cool"),
            IndexRecordOption::Basic,
        );

        let range_agg: Aggregation = {
            serde_json::from_value(json!({
                "range": {
                    "field": "score",
                    "ranges": [ { "from": 3.0f64, "to": 7.0f64 }, { "from": 7.0f64, "to": 19.0f64 }, { "from": 19.0f64, "to": 20.0f64 }  ]
                },
                "aggs": {
                    "stats": {
                        "stats": {
                            "field": "score"
                        }
                    }
                }
            }))
            .unwrap()
        };

        let agg_req_1: Aggregations = serde_json::from_value(json!({
            "stats_i64": {
                "stats": {
                    "field": "score_i64",
                },
            },
            "stats_f64": {
                "stats": {
                    "field": "score_f64",
                },
            },
            "stats": {
                "stats": {
                    "field": "score",
                },
            },
            "range": range_agg
        }))
        .unwrap();

        let collector = AggregationCollector::from_aggs(agg_req_1, Default::default());

        let searcher = reader.searcher();
        let agg_res: AggregationResults = searcher.search(&term_query, &collector).unwrap();

        let res: Value = serde_json::from_str(&serde_json::to_string(&agg_res)?)?;
        assert_eq!(
            res["stats"],
            json!({
                "avg": 12.142857142857142,
                "count": 7,
                "max": 44.0,
                "min": 1.0,
                "sum": 85.0
            })
        );

        assert_eq!(
            res["stats_i64"],
            json!({
                "avg": 12.142857142857142,
                "count": 7,
                "max": 44.0,
                "min": 1.0,
                "sum": 85.0
            })
        );

        assert_eq!(
            res["stats_f64"],
            json!({
                "avg":  12.214285714285714,
                "count": 7,
                "max": 44.5,
                "min": 1.0,
                "sum": 85.5
            })
        );

        assert_eq!(
            res["range"]["buckets"][2]["stats"],
            json!({
                "avg": 10.666666666666666,
                "count": 3,
                "max": 14.0,
                "min": 7.0,
                "sum": 32.0
            })
        );

        assert_eq!(
            res["range"]["buckets"][3]["stats"],
            json!({
                "avg": serde_json::Value::Null,
                "count": 0,
                "max": serde_json::Value::Null,
                "min": serde_json::Value::Null,
                "sum": 0.0,
            })
        );

        Ok(())
    }

    #[test]
    fn test_stats_json() -> crate::Result<()> {
        let mut schema_builder = Schema::builder();
        let json = schema_builder.add_json_field("json", FAST);
        let schema = schema_builder.build();
        let index = Index::create_in_ram(schema);
        let mut index_writer: IndexWriter = index.writer_for_tests().unwrap();
        // => Segment with empty json
        index_writer.add_document(doc!()).unwrap();
        index_writer.commit().unwrap();
        // => Segment with json, but no field partially_empty
        index_writer
            .add_document(doc!(json => json!({"different_field": "blue"})))
            .unwrap();
        index_writer.commit().unwrap();
        //// => Segment with field partially_empty
        index_writer
            .add_document(doc!(json => json!({"partially_empty": 10.0})))
            .unwrap();
        index_writer.add_document(doc!())?;
        index_writer.commit().unwrap();

        let agg_req: Aggregations = serde_json::from_value(json!({
            "my_stats": {
                "stats": {
                    "field": "json.partially_empty"
                },
            }
        }))
        .unwrap();

        let res = exec_request_with_query(agg_req, &index, None)?;

        assert_eq!(
            res["my_stats"],
            json!({
                "avg":  10.0,
                "count": 1,
                "max": 10.0,
                "min": 10.0,
                "sum": 10.0
            })
        );

        Ok(())
    }

    #[test]
    fn test_stats_json_missing() -> crate::Result<()> {
        let mut schema_builder = Schema::builder();
        let json = schema_builder.add_json_field("json", FAST);
        let schema = schema_builder.build();
        let index = Index::create_in_ram(schema);
        let mut index_writer: IndexWriter = index.writer_for_tests().unwrap();
        // => Segment with empty json
        index_writer.add_document(doc!()).unwrap();
        index_writer.commit().unwrap();
        // => Segment with json, but no field partially_empty
        index_writer
            .add_document(doc!(json => json!({"different_field": "blue"})))
            .unwrap();
        index_writer.commit().unwrap();
        //// => Segment with field partially_empty
        index_writer
            .add_document(doc!(json => json!({"partially_empty": 10.0})))
            .unwrap();
        index_writer.add_document(doc!())?;
        index_writer.commit().unwrap();

        let agg_req: Aggregations = serde_json::from_value(json!({
            "my_stats": {
                "stats": {
                    "field": "json.partially_empty",
                    "missing": 0.0
                },
            }
        }))
        .unwrap();

        let res = exec_request_with_query(agg_req, &index, None)?;

        assert_eq!(
            res["my_stats"],
            json!({
                "avg":  2.5,
                "count": 4,
                "max": 10.0,
                "min": 0.0,
                "sum": 10.0
            })
        );

        // From string
        let agg_req: Aggregations = serde_json::from_value(json!({
            "my_stats": {
                "stats": {
                    "field": "json.partially_empty",
                    "missing": "0.0"
                },
            }
        }))
        .unwrap();

        let res = exec_request_with_query(agg_req, &index, None)?;

        assert_eq!(
            res["my_stats"],
            json!({
                "avg":  2.5,
                "count": 4,
                "max": 10.0,
                "min": 0.0,
                "sum": 10.0
            })
        );

        Ok(())
    }

    #[test]
    fn test_stats_json_missing_sub_agg() -> crate::Result<()> {
        // This test verifies the `collect` method (in contrast to `collect_block`), which is
        // called when the sub-aggregations are flushed.
        let mut schema_builder = Schema::builder();
        let text_field = schema_builder.add_text_field("texts", FAST);
        let score_field_f64 = schema_builder.add_f64_field("score", FAST);
        let schema = schema_builder.build();
        let index = Index::create_in_ram(schema);

        {
            let mut index_writer = index.writer_for_tests()?;
            // writing the segment
            index_writer.add_document(doc!(
                score_field_f64 => 10.0f64,
                text_field => "a"
            ))?;

            index_writer.add_document(doc!(text_field => "a"))?;

            index_writer.commit()?;
        }

        let agg_req: Aggregations = {
            serde_json::from_value(json!({
                "range_with_stats": {
                    "terms": {
                        "field": "texts"
                    },
                    "aggs": {
                        "my_stats": {
                            "stats": {
                                "field": "score",
                                "missing": 0.0
                            }
                        }
                    }
                }
            }))
            .unwrap()
        };

        let res = exec_request_with_query(agg_req, &index, None)?;

        assert_eq!(
            res["range_with_stats"]["buckets"][0]["my_stats"]["count"],
            2
        );
        assert_eq!(
            res["range_with_stats"]["buckets"][0]["my_stats"]["min"],
            0.0
        );
        assert_eq!(
            res["range_with_stats"]["buckets"][0]["my_stats"]["avg"],
            5.0
        );

        Ok(())
    }

    #[test]
    fn test_aggregation_extended_stats_no_variance() -> crate::Result<()> {
        let values = vec![1.0];

        let index = get_test_index_from_values(false, &values)?;

        let agg_req_1: Aggregations = serde_json::from_value(json!({
            "my_stats": {
                "extended_stats": {
                    "field": "score_f64",
                },
            }
        }))
        .unwrap();

        let collector = AggregationCollector::from_aggs(agg_req_1, Default::default());

        let reader = index.reader()?;
        let searcher = reader.searcher();
        let agg_res: AggregationResults = searcher.search(&AllQuery, &collector).unwrap();
        assert_eq!(
            agg_res
                .get_value_from_aggregation("my_stats", "count")?
                .unwrap(),
            1.0
        );
        assert_eq!(
            agg_res
                .get_value_from_aggregation("my_stats", "min")?
                .unwrap(),
            1.0
        );
        assert_eq!(
            agg_res
                .get_value_from_aggregation("my_stats", "max")?
                .unwrap(),
            1.0
        );
        assert_eq!(
            agg_res
                .get_value_from_aggregation("my_stats", "sum")?
                .unwrap(),
            1.0
        );
        assert_eq!(
            agg_res
                .get_value_from_aggregation("my_stats", "avg")?
                .unwrap(),
            1.0
        );

        assert!(agg_res
            .get_value_from_aggregation("my_stats", "std_deviation")?
            .is_none());
        assert!(agg_res
            .get_value_from_aggregation("my_stats", "std_deviation_population")?
            .is_none());
        assert!(agg_res
            .get_value_from_aggregation("my_stats", "std_deviation_sampling")?
            .is_none());
        assert!(agg_res
            .get_value_from_aggregation("my_stats", "std_deviation_bounds.lower")?
            .is_none());
        assert!(agg_res
            .get_value_from_aggregation("my_stats", "std_deviation_bounds.lower_population")?
            .is_none());
        assert!(agg_res
            .get_value_from_aggregation("my_stats", "std_deviation_bounds.lower_sampling")?
            .is_none());
        assert!(agg_res
            .get_value_from_aggregation("my_stats", "std_deviation_bounds.upper")?
            .is_none());
        assert!(agg_res
            .get_value_from_aggregation("my_stats", "std_deviation_bounds.upper_population")?
            .is_none());
        assert!(agg_res
            .get_value_from_aggregation("my_stats", "std_deviation_bounds.upper_sampling")?
            .is_none());
        assert_eq!(
            agg_res
                .get_value_from_aggregation("my_stats", "sum_of_squares")?
                .unwrap(),
            1.0
        );
        assert!(agg_res
            .get_value_from_aggregation("my_stats", "variance_population")?
            .is_none());
        assert!(agg_res
            .get_value_from_aggregation("my_stats", "variance")?
            .is_none());
        assert!(agg_res
            .get_value_from_aggregation("my_stats", "variance_sampling")?
            .is_none());

        Ok(())
    }

    #[test]
    fn test_aggregation_extended_stats() -> crate::Result<()> {
        let values = vec![1.0, 3.0, 4.0, 5.0, 8.0, 10.0];

        let index = get_test_index_from_values(false, &values)?;

        let agg_req_1: Aggregations = serde_json::from_value(json!({
            "my_stats": {
                "extended_stats": {
                    "field": "score_f64",
                },
            }
        }))
        .unwrap();

        let collector = AggregationCollector::from_aggs(agg_req_1, Default::default());

        let reader = index.reader()?;
        let searcher = reader.searcher();
        let agg_res: AggregationResults = searcher.search(&AllQuery, &collector).unwrap();
        const EXPECTED_VARIANCE: f64 = 9.138888888888888;
        assert_eq!(
            agg_res
                .get_value_from_aggregation("my_stats", "count")?
                .unwrap(),
            6.0
        );
        assert_eq!(
            agg_res
                .get_value_from_aggregation("my_stats", "min")?
                .unwrap(),
            1.0
        );
        assert_eq!(
            agg_res
                .get_value_from_aggregation("my_stats", "max")?
                .unwrap(),
            10.0
        );
        assert_eq!(
            agg_res
                .get_value_from_aggregation("my_stats", "sum")?
                .unwrap(),
            31.0
        );
        assert_nearly_equals!(
            agg_res
                .get_value_from_aggregation("my_stats", "avg")?
                .unwrap(),
            5.166666666666667,
            EPSILON_FOR_TEST
        );
        assert_nearly_equals!(
            agg_res
                .get_value_from_aggregation("my_stats", "std_deviation")?
                .unwrap(),
            EXPECTED_VARIANCE.sqrt(),
            EPSILON_FOR_TEST
        );
        assert_nearly_equals!(
            agg_res
                .get_value_from_aggregation("my_stats", "std_deviation_population")?
                .unwrap(),
            EXPECTED_VARIANCE.sqrt(),
            EPSILON_FOR_TEST
        );
        assert_nearly_equals!(
            agg_res
                .get_value_from_aggregation("my_stats", "std_deviation_sampling")?
                .unwrap(),
            3.311595788538611,
            EPSILON_FOR_TEST
        );
        assert_nearly_equals!(
            agg_res
                .get_value_from_aggregation("my_stats", "std_deviation_bounds.lower")?
                .unwrap(),
            -0.8794523824056837,
            EPSILON_FOR_TEST
        );
        assert_nearly_equals!(
            agg_res
                .get_value_from_aggregation("my_stats", "std_deviation_bounds.lower_population")?
                .unwrap(),
            -0.8794523824056837,
            0.00000000000001
        );
        assert_nearly_equals!(
            agg_res
                .get_value_from_aggregation("my_stats", "std_deviation_bounds.lower_sampling")?
                .unwrap(),
            -1.4565249104105549,
            EPSILON_FOR_TEST
        );
        assert_nearly_equals!(
            agg_res
                .get_value_from_aggregation("my_stats", "std_deviation_bounds.upper")?
                .unwrap(),
            11.212785715739017,
            EPSILON_FOR_TEST
        );
        assert_nearly_equals!(
            agg_res
                .get_value_from_aggregation("my_stats", "std_deviation_bounds.upper_population")?
                .unwrap(),
            11.212785715739017,
            EPSILON_FOR_TEST
        );
        assert_nearly_equals!(
            agg_res
                .get_value_from_aggregation("my_stats", "std_deviation_bounds.upper_sampling")?
                .unwrap(),
            11.78985824374389,
            EPSILON_FOR_TEST
        );
        assert_eq!(
            agg_res
                .get_value_from_aggregation("my_stats", "sum_of_squares")?
                .unwrap(),
            215.0
        );
        assert_nearly_equals!(
            agg_res
                .get_value_from_aggregation("my_stats", "variance_population")?
                .unwrap(),
            EXPECTED_VARIANCE,
            EPSILON_FOR_TEST
        );
        assert_nearly_equals!(
            agg_res
                .get_value_from_aggregation("my_stats", "variance")?
                .unwrap(),
            EXPECTED_VARIANCE,
            EPSILON_FOR_TEST
        );
        assert_nearly_equals!(
            agg_res
                .get_value_from_aggregation("my_stats", "variance_sampling")?
                .unwrap(),
            10.966666666666663,
            EPSILON_FOR_TEST
        );

        Ok(())
    }

    #[test]
    fn test_aggregation_extended_stats_with_sigma() -> crate::Result<()> {
        let values = vec![1.0, 2.0, 3.0, 4.0, 5.0, 6.0];

        let index = get_test_index_from_values(false, &values)?;

        let agg_req_1: Aggregations = serde_json::from_value(json!({
            "my_stats": {
                "extended_stats": {
                    "field": "score_f64",
                    "sigma": 1.5
                },
            }
        }))
        .unwrap();

        let collector = AggregationCollector::from_aggs(agg_req_1, Default::default());

        let reader = index.reader()?;
        let searcher = reader.searcher();
        let agg_res: AggregationResults = searcher.search(&AllQuery, &collector).unwrap();

        const EXPECTED_VARIANCE: f64 = 2.9166666666666665;
        assert_eq!(
            agg_res
                .get_value_from_aggregation("my_stats", "count")?
                .unwrap(),
            6.0
        );
        assert_eq!(
            agg_res
                .get_value_from_aggregation("my_stats", "min")?
                .unwrap(),
            1.0
        );
        assert_eq!(
            agg_res
                .get_value_from_aggregation("my_stats", "max")?
                .unwrap(),
            6.0
        );
        assert_eq!(
            agg_res
                .get_value_from_aggregation("my_stats", "sum")?
                .unwrap(),
            21.0
        );
        assert_eq!(
            agg_res
                .get_value_from_aggregation("my_stats", "avg")?
                .unwrap(),
            3.5
        );
        assert_nearly_equals!(
            agg_res
                .get_value_from_aggregation("my_stats", "std_deviation")?
                .unwrap(),
            EXPECTED_VARIANCE.sqrt(),
            EPSILON_FOR_TEST
        );
        assert_nearly_equals!(
            agg_res
                .get_value_from_aggregation("my_stats", "std_deviation_population")?
                .unwrap(),
            EXPECTED_VARIANCE.sqrt(),
            EPSILON_FOR_TEST
        );
        assert_nearly_equals!(
            agg_res
                .get_value_from_aggregation("my_stats", "std_deviation_sampling")?
                .unwrap(),
            1.8708286933869709,
            EPSILON_FOR_TEST
        );
        assert_nearly_equals!(
            agg_res
                .get_value_from_aggregation("my_stats", "std_deviation_bounds.lower")?
                .unwrap(),
            0.9382623085101005,
            EPSILON_FOR_TEST
        );
        assert_nearly_equals!(
            agg_res
                .get_value_from_aggregation("my_stats", "std_deviation_bounds.lower_population")?
                .unwrap(),
            0.9382623085101005,
            EPSILON_FOR_TEST
        );
        assert_nearly_equals!(
            agg_res
                .get_value_from_aggregation("my_stats", "std_deviation_bounds.lower_sampling")?
                .unwrap(),
            0.6937569599195434,
            EPSILON_FOR_TEST
        );
        assert_nearly_equals!(
            agg_res
                .get_value_from_aggregation("my_stats", "std_deviation_bounds.upper")?
                .unwrap(),
            6.061737691489899,
            EPSILON_FOR_TEST
        );
        assert_nearly_equals!(
            agg_res
                .get_value_from_aggregation("my_stats", "std_deviation_bounds.upper_population")?
                .unwrap(),
            6.061737691489899,
            EPSILON_FOR_TEST
        );
        assert_nearly_equals!(
            agg_res
                .get_value_from_aggregation("my_stats", "std_deviation_bounds.upper_sampling")?
                .unwrap(),
            6.3062430400804566,
            EPSILON_FOR_TEST
        );
        assert_eq!(
            agg_res
                .get_value_from_aggregation("my_stats", "sum_of_squares")?
                .unwrap(),
            91.0
        );
        assert_nearly_equals!(
            agg_res
                .get_value_from_aggregation("my_stats", "variance_population")?
                .unwrap(),
            EXPECTED_VARIANCE,
            EPSILON_FOR_TEST
        );
        assert_nearly_equals!(
            agg_res
                .get_value_from_aggregation("my_stats", "variance")?
                .unwrap(),
            EXPECTED_VARIANCE,
            EPSILON_FOR_TEST
        );
        assert_nearly_equals!(
            agg_res
                .get_value_from_aggregation("my_stats", "variance_sampling")?
                .unwrap(),
            3.5,
            EPSILON_FOR_TEST
        );

        Ok(())
    }

    #[test]
    fn test_aggregation_extended_stats_with_variance_similar_to_mean() -> crate::Result<()> {
        let values = vec![50.01, 50.02, 50.01, 50.03, 50.01, 50.02];

        let index = get_test_index_from_values(false, &values)?;

        let agg_req_1: Aggregations = serde_json::from_value(json!({
            "my_stats": {
                "extended_stats": {
                    "field": "score_f64",
                    "sigma": 1.5
                },
            }
        }))
        .unwrap();

        let collector = AggregationCollector::from_aggs(agg_req_1, Default::default());

        let reader = index.reader()?;
        let searcher = reader.searcher();
        let agg_res: AggregationResults = searcher.search(&AllQuery, &collector).unwrap();
        const EXPECTED_VARIANCE: f64 = 5.5555555555608854e-5;
        assert_eq!(
            agg_res
                .get_value_from_aggregation("my_stats", "count")?
                .unwrap(),
            6.0
        );
        assert_eq!(
            agg_res
                .get_value_from_aggregation("my_stats", "min")?
                .unwrap(),
            50.01
        );
        assert_eq!(
            agg_res
                .get_value_from_aggregation("my_stats", "max")?
                .unwrap(),
            50.03
        );
        assert_eq!(
            agg_res
                .get_value_from_aggregation("my_stats", "sum")?
                .unwrap(),
            300.1
        );
        assert_nearly_equals!(
            agg_res
                .get_value_from_aggregation("my_stats", "avg")?
                .unwrap(),
            50.01666666666667,
            EPSILON_FOR_TEST
        );
        assert_nearly_equals!(
            agg_res
                .get_value_from_aggregation("my_stats", "std_deviation")?
                .unwrap(),
            EXPECTED_VARIANCE.sqrt(),
            EPSILON_FOR_TEST
        );
        assert_nearly_equals!(
            agg_res
                .get_value_from_aggregation("my_stats", "std_deviation_population")?
                .unwrap(),
            EXPECTED_VARIANCE.sqrt(),
            EPSILON_FOR_TEST
        );
        assert_nearly_equals!(
            agg_res
                .get_value_from_aggregation("my_stats", "std_deviation_sampling")?
                .unwrap(),
            0.008164965809279263,
            EPSILON_FOR_TEST
        );
        assert_nearly_equals!(
            agg_res
                .get_value_from_aggregation("my_stats", "std_deviation_bounds.lower")?
                .unwrap(),
            50.00548632677917,
            EPSILON_FOR_TEST
        );
        assert_nearly_equals!(
            agg_res
                .get_value_from_aggregation("my_stats", "std_deviation_bounds.lower_population")?
                .unwrap(),
            50.00548632677917,
            EPSILON_FOR_TEST
        );
        assert_nearly_equals!(
            agg_res
                .get_value_from_aggregation("my_stats", "std_deviation_bounds.lower_sampling")?
                .unwrap(),
            50.00441921795275,
            EPSILON_FOR_TEST
        );
        assert_nearly_equals!(
            agg_res
                .get_value_from_aggregation("my_stats", "std_deviation_bounds.upper")?
                .unwrap(),
            50.027847006554175,
            EPSILON_FOR_TEST
        );
        assert_nearly_equals!(
            agg_res
                .get_value_from_aggregation("my_stats", "std_deviation_bounds.upper_population")?
                .unwrap(),
            50.027847006554175,
            EPSILON_FOR_TEST
        );
        assert_nearly_equals!(
            agg_res
                .get_value_from_aggregation("my_stats", "std_deviation_bounds.upper_sampling")?
                .unwrap(),
            50.028914115380594,
            EPSILON_FOR_TEST
        );
        assert_eq!(
            agg_res
                .get_value_from_aggregation("my_stats", "sum_of_squares")?
                .unwrap(),
            15010.002
        );
        assert_nearly_equals!(
            agg_res
                .get_value_from_aggregation("my_stats", "variance_population")?
                .unwrap(),
            EXPECTED_VARIANCE,
            EPSILON_FOR_TEST
        );
        assert_nearly_equals!(
            agg_res
                .get_value_from_aggregation("my_stats", "variance")?
                .unwrap(),
            EXPECTED_VARIANCE,
            EPSILON_FOR_TEST
        );
        assert_nearly_equals!(
            agg_res
                .get_value_from_aggregation("my_stats", "variance_sampling")?
                .unwrap(),
            6.666666666670718e-5,
            EPSILON_FOR_TEST
        );

        Ok(())
    }

    #[test]
    fn extended_stat_zero_value() {
        let intermediate_extend_stats = IntermediateExtendedStats::default();
        let extended_stats = intermediate_extend_stats.finalize();
        assert!(extended_stats.variance.is_none());
        assert!(extended_stats.variance_population.is_none());
        assert!(extended_stats.variance_sampling.is_none());
        assert!(extended_stats.sum_of_squares.is_none());
        assert!(extended_stats.std_deviation.is_none());
        assert!(extended_stats.std_deviation_population.is_none());
        assert!(extended_stats.std_deviation_sampling.is_none());
        assert!(extended_stats.std_deviation_bounds.is_none());
    }

    #[test]
    fn extended_stat_one_value() {
        let mut intermediate_extend_stats = IntermediateExtendedStats::default();
        intermediate_extend_stats.collect(1.0f64);
        let extended_stats = intermediate_extend_stats.finalize();
        assert!(extended_stats.variance.is_none());
        assert!(extended_stats.variance_population.is_none());
        assert!(extended_stats.variance_sampling.is_none());
        assert!(extended_stats.std_deviation.is_none());
        assert!(extended_stats.std_deviation_population.is_none());
        assert!(extended_stats.std_deviation_sampling.is_none());
        assert!(extended_stats.std_deviation_bounds.is_none());
        let sum_of_squares = extended_stats.sum_of_squares.unwrap();
        assert_eq!(1.0f64, sum_of_squares);
    }

    #[test]
    fn extended_stat_multiple_values() {
        let mut intermediate_extend_stats = IntermediateExtendedStats::default();
        intermediate_extend_stats.collect(1.0f64);
        intermediate_extend_stats.collect(3.0f64);
        intermediate_extend_stats.collect(4.0f64);
        intermediate_extend_stats.collect(5.0f64);
        intermediate_extend_stats.collect(8.0f64);
        intermediate_extend_stats.collect(10.0f64);
        let extended_stats = intermediate_extend_stats.finalize();
        let variance = extended_stats.variance.unwrap();
        const EXPECTED_VARIANCE: f64 = 9.138888888888888;
        assert_eq!(EXPECTED_VARIANCE, variance);
        let variance_population = extended_stats.variance_population.unwrap();
        assert_eq!(EXPECTED_VARIANCE, variance_population);
        let variance_sampling = extended_stats.variance_sampling.unwrap();
        assert_eq!(10.966666666666665f64, variance_sampling);
        let std_deviation = extended_stats.std_deviation.unwrap();
        assert_eq!(EXPECTED_VARIANCE.sqrt(), std_deviation);
        let std_deviation_population = extended_stats.std_deviation_population.unwrap();
        assert_eq!(EXPECTED_VARIANCE.sqrt(), std_deviation_population);
        let std_deviation_sampling = extended_stats.std_deviation_sampling.unwrap();
        assert_eq!(10.966666666666665f64.sqrt(), std_deviation_sampling);
        let sum_of_squares = extended_stats.sum_of_squares.unwrap();
        assert_eq!(215.0, sum_of_squares);
        let avg = extended_stats.avg.unwrap();
        assert_eq!(5.166666666666667, avg);
    }

    #[test]
    fn merge_empty_with_one_value() {
        let mut intermediate_extend_stats = IntermediateExtendedStats::default();
        let mut intermediate_extend_stats1 = IntermediateExtendedStats::default();
        intermediate_extend_stats1.collect(1.0f64);
        intermediate_extend_stats.merge_fruits(intermediate_extend_stats1);
        let extended_stats = intermediate_extend_stats.finalize();
        assert!(extended_stats.variance.is_none());
        assert!(extended_stats.variance_population.is_none());
        assert!(extended_stats.variance_sampling.is_none());
        assert!(extended_stats.std_deviation.is_none());
        assert!(extended_stats.std_deviation_population.is_none());
        assert!(extended_stats.std_deviation_sampling.is_none());
        let sum_of_squares = extended_stats.sum_of_squares.unwrap();
        assert_eq!(1.0f64, sum_of_squares);
    }

    #[test]
    fn merge_empty_with_multiple_values() {
        let mut intermediate_extend_stats1 = IntermediateExtendedStats::default();
        intermediate_extend_stats1.collect(1.0f64);
        intermediate_extend_stats1.collect(2.0f64);
        intermediate_extend_stats1.collect(3.0f64);
        intermediate_extend_stats1.collect(4.0f64);
        intermediate_extend_stats1.collect(5.0f64);

        let mut intermediate_extend_stats = IntermediateExtendedStats::default();
        intermediate_extend_stats.merge_fruits(intermediate_extend_stats1);
        let extended_stats = intermediate_extend_stats.finalize();
        const EXPECTED_VARIANCE: f64 = 2.0;
        let variance = extended_stats.variance.unwrap();
        assert_eq!(EXPECTED_VARIANCE, variance);
        let variance_population = extended_stats.variance_population.unwrap();
        assert_eq!(EXPECTED_VARIANCE, variance_population);
        let variance_sampling = extended_stats.variance_sampling.unwrap();
        assert_eq!(2.5f64, variance_sampling);
        let std_deviation = extended_stats.std_deviation.unwrap();
        assert_eq!(EXPECTED_VARIANCE.sqrt(), std_deviation);
        let std_deviation_population = extended_stats.std_deviation_population.unwrap();
        assert_eq!(EXPECTED_VARIANCE.sqrt(), std_deviation_population);
        let std_deviation_sampling = extended_stats.std_deviation_sampling.unwrap();
        assert_eq!(2.5f64.sqrt(), std_deviation_sampling);
        let sum_of_squares = extended_stats.sum_of_squares.unwrap();
        assert_eq!(55f64, sum_of_squares);
    }

    #[test]
    fn merge_non_empty_extended_stats() {
        let mut intermediate_extend_stats1 = IntermediateExtendedStats::default();
        intermediate_extend_stats1.collect(3.0f64);
        intermediate_extend_stats1.collect(4.0f64);
        intermediate_extend_stats1.collect(5.0f64);

        let mut intermediate_extend_stats = IntermediateExtendedStats::default();
        intermediate_extend_stats.collect(1.0f64);
        intermediate_extend_stats.collect(2.0f64);
        intermediate_extend_stats.merge_fruits(intermediate_extend_stats1);
        let extended_stats = intermediate_extend_stats.finalize();

        let variance = extended_stats.variance.unwrap();
        assert_eq!(2.0f64, variance);
        let variance_population = extended_stats.variance_population.unwrap();
        assert_eq!(2.0f64, variance_population);
        let variance_sampling = extended_stats.variance_sampling.unwrap();
        assert_eq!(2.5f64, variance_sampling);
        let std_deviation = extended_stats.std_deviation.unwrap();
        assert_eq!(2.0f64.sqrt(), std_deviation);
        let std_deviation_population = extended_stats.std_deviation_population.unwrap();
        assert_eq!(2.0f64.sqrt(), std_deviation_population);
        let std_deviation_sampling = extended_stats.std_deviation_sampling.unwrap();
        assert_eq!(2.5f64.sqrt(), std_deviation_sampling);
        let sum_of_squares = extended_stats.sum_of_squares.unwrap();
        assert_eq!(55f64, sum_of_squares);

        let mut intermediate_extend_stats = IntermediateExtendedStats::default();
        intermediate_extend_stats.collect(1.0f64);
        intermediate_extend_stats.collect(3.0f64);
        intermediate_extend_stats.collect(4.0f64);
        let mut intermediate_extend_stats1 = IntermediateExtendedStats::default();
        intermediate_extend_stats1.collect(5.0f64);
        intermediate_extend_stats1.collect(8.0f64);
        intermediate_extend_stats1.collect(10.0f64);
        intermediate_extend_stats.merge_fruits(intermediate_extend_stats1);
        let extended_stats = intermediate_extend_stats.finalize();
        const EXPECTED_VARIANCE: f64 = 9.138888888888888;
        let variance = extended_stats.variance.unwrap();
        assert_eq!(EXPECTED_VARIANCE, variance);
        let variance_population = extended_stats.variance_population.unwrap();
        assert_eq!(EXPECTED_VARIANCE, variance_population);
        let variance_sampling = extended_stats.variance_sampling.unwrap();
        assert_eq!(10.966666666666665f64, variance_sampling);
        let std_deviation = extended_stats.std_deviation.unwrap();
        assert_eq!(EXPECTED_VARIANCE.sqrt(), std_deviation);
        let std_deviation_population = extended_stats.std_deviation_population.unwrap();
        assert_eq!(EXPECTED_VARIANCE.sqrt(), std_deviation_population);
        let std_deviation_sampling = extended_stats.std_deviation_sampling.unwrap();
        assert_eq!(10.966666666666665f64.sqrt(), std_deviation_sampling);
        let sum_of_squares = extended_stats.sum_of_squares.unwrap();
        assert_eq!(215f64, sum_of_squares);
        let avg = extended_stats.avg.unwrap();
        assert_eq!(5.166666666666667, avg);
    }

    #[test]
    fn merge_and_then_collect_non_empty_extended_stats() {
        let mut intermediate_extend_stats = IntermediateExtendedStats::default();
        intermediate_extend_stats.collect(1.0f64);
        intermediate_extend_stats.collect(3.0f64);

        let mut intermediate_extend_stats1 = IntermediateExtendedStats::default();
        intermediate_extend_stats1.collect(5.0f64);
        intermediate_extend_stats1.collect(8.0f64);
        intermediate_extend_stats1.collect(10.0f64);
        intermediate_extend_stats.merge_fruits(intermediate_extend_stats1);
        intermediate_extend_stats.collect(4.0f64);
        let extended_stats = intermediate_extend_stats.finalize();
        const EXPECTED_VARIANCE: f64 = 9.138888888888888;
        let variance = extended_stats.variance.unwrap();
        assert_nearly_equals!(EXPECTED_VARIANCE, variance, EPSILON_FOR_TEST);
        let variance_population = extended_stats.variance_population.unwrap();
        assert_nearly_equals!(EXPECTED_VARIANCE, variance_population, EPSILON_FOR_TEST);
        let variance_sampling = extended_stats.variance_sampling.unwrap();
        assert_nearly_equals!(10.966666666666665, variance_sampling, EPSILON_FOR_TEST);
        let std_deviation = extended_stats.std_deviation.unwrap();
        assert_nearly_equals!(EXPECTED_VARIANCE.sqrt(), std_deviation, EPSILON_FOR_TEST);
        let std_deviation_population = extended_stats.std_deviation_population.unwrap();
        assert_nearly_equals!(
            EXPECTED_VARIANCE.sqrt(),
            std_deviation_population,
            EPSILON_FOR_TEST
        );
        let std_deviation_sampling = extended_stats.std_deviation_sampling.unwrap();
        assert_nearly_equals!(
            10.966666666666665_f64.sqrt(),
            std_deviation_sampling,
            EPSILON_FOR_TEST
        );
        let sum_of_squares = extended_stats.sum_of_squares.unwrap();
        assert_eq!(215.0, sum_of_squares);
        let avg = extended_stats.avg.unwrap();
        assert_eq!(5.166666666666667, avg);
    }
}<|MERGE_RESOLUTION|>--- conflicted
+++ resolved
@@ -1,9 +1,3 @@
-<<<<<<< HEAD
-use std::fmt::Debug;
-
-use columnar::ColumnType;
-=======
->>>>>>> 0e9fced3
 use serde::{Deserialize, Serialize};
 
 use super::*;

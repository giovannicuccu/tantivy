--- conflicted
+++ resolved
@@ -20,10 +20,6 @@
     }
 }
 
-<<<<<<< HEAD
-
-=======
->>>>>>> a7ffc0e6
 impl Collector for CountCollector {
     fn set_segment(&mut self, _: SegmentLocalId, _: &SegmentReader) -> Result<()> {
         Ok(())

use bit_set::BitSet;
use chan;
use core::Index;
use core::Segment;
use core::SegmentComponent;
use core::SegmentId;
use core::SegmentMeta;
use core::SegmentReader;
use indexer::stamper::Stamper;
use datastruct::stacker::Heap;
use directory::FileProtection;
use Error;
use Directory;
use fastfield::write_delete_bitset;
use indexer::delete_queue::{DeleteCursor, DeleteQueue};
use futures::Canceled;
use futures::Future;
use indexer::doc_opstamp_mapping::DocToOpstampMapping;
use indexer::MergePolicy;
use indexer::operation::DeleteOperation;
use indexer::SegmentEntry;
use indexer::SegmentWriter;
use postings::DocSet;
use postings::SegmentPostingsOption;
use Result;
use schema::Document;
use schema::Schema;
use schema::Term;
use std::mem;
use std::mem::swap;
use std::thread::JoinHandle;
use super::directory_lock::DirectoryLock;
use super::operation::AddOperation;
use super::segment_updater::SegmentUpdater;
use std::thread;

// Size of the margin for the heap. A segment is closed when the remaining memory
<<<<<<< HEAD
// in the heap goes below MARGIN_IN_BYTES.
pub const MARGIN_IN_BYTES: u32 = 1_000_000u32;
=======
// in the heap goes below `MARGIN_IN_BYTES`.
pub const MARGIN_IN_BYTES: u32 = 10_000_000u32;
>>>>>>> b3f39f23

// We impose the memory per thread to be at least 3 MB.
pub const HEAP_SIZE_LIMIT: u32 = MARGIN_IN_BYTES * 3u32;

// Add document will block if the number of docs waiting in the queue to be indexed
// reaches `PIPELINE_MAX_SIZE_IN_DOCS`
const PIPELINE_MAX_SIZE_IN_DOCS: usize = 10_000;

type DocumentSender = chan::Sender<AddOperation>;
type DocumentReceiver = chan::Receiver<AddOperation>;

/// `IndexWriter` is the user entry-point to add document to an index.
///
/// It manages a small number of indexing thread, as well as a shared
/// indexing queue.
/// Each indexing thread builds its own independant `Segment`, via
/// a `SegmentWriter` object.
pub struct IndexWriter {
    // the lock is just used to bind the
    // lifetime of the lock with that of the IndexWriter.
    _directory_lock: DirectoryLock,

    index: Index,

    heap_size_in_bytes_per_thread: usize,

    workers_join_handle: Vec<JoinHandle<Result<()>>>,

    document_receiver: DocumentReceiver,
    document_sender: DocumentSender,

    segment_updater: SegmentUpdater,

    worker_id: usize,

    num_threads: usize,

    generation: usize,

    delete_queue: DeleteQueue,

    stamper: Stamper,
    committed_opstamp: u64,
}

// IndexWriter cannot be sent to another thread.
impl !Send for IndexWriter {}
impl !Sync for IndexWriter {}



/// Open a new index writer. Attempts to acquire a lockfile.
///
/// The lockfile should be deleted on drop, but it is possible
/// that due to a panic or other error, a stale lockfile will be
/// left in the index directory. If you are sure that no other
/// `IndexWriter` on the system is accessing the index directory,
/// it is safe to manually delete the lockfile.
///
/// `num_threads` specifies the number of indexing workers that
/// should work at the same time.
/// # Errors
/// If the lockfile already exists, returns `Error::FileAlreadyExists`.
/// # Panics
/// If the heap size per thread is too small, panics.
pub fn open_index_writer(index: &Index,
                         num_threads: usize,
                         heap_size_in_bytes_per_thread: usize)
                         -> Result<IndexWriter> {

    if heap_size_in_bytes_per_thread <= HEAP_SIZE_LIMIT as usize {
        panic!(format!("The heap size per thread needs to be at least {}.",
                       HEAP_SIZE_LIMIT));
    }

    let directory_lock = try!(DirectoryLock::lock(index.directory().box_clone()));

    let (document_sender, document_receiver): (DocumentSender, DocumentReceiver) =
        chan::sync(PIPELINE_MAX_SIZE_IN_DOCS);


    let delete_queue = DeleteQueue::new();

    let current_opstamp = index.opstamp();

    let stamper = Stamper::new(current_opstamp);

    let segment_updater =
        SegmentUpdater::new(index.clone(), stamper.clone(), delete_queue.cursor())?;

    let mut index_writer = IndexWriter {
        _directory_lock: directory_lock,

        heap_size_in_bytes_per_thread: heap_size_in_bytes_per_thread,
        index: index.clone(),

        document_receiver: document_receiver,
        document_sender: document_sender,

        segment_updater: segment_updater,

        workers_join_handle: vec![],
        num_threads: num_threads,

        delete_queue: delete_queue,

        committed_opstamp: current_opstamp,
        stamper: stamper,

        generation: 0,

        worker_id: 0,
    };
    try!(index_writer.start_workers());
    Ok(index_writer)
}



pub fn compute_deleted_bitset(delete_bitset: &mut BitSet,
                              segment_reader: &SegmentReader,
                              delete_cursor: &mut DeleteCursor,
                              doc_opstamps: &DocToOpstampMapping,
                              target_opstamp: u64)
                              -> Result<bool> {

    let mut might_have_changed = false;

    #[cfg_attr(feature = "cargo-clippy", allow(while_let_loop))]
    loop {
        if let Some(delete_op) = delete_cursor.get() {
            if delete_op.opstamp > target_opstamp {
                break;
            } else {
                // A delete operation should only affect
                // document that were inserted after it.
                //
                // Limit doc helps identify the first document
                // that may be affected by the delete operation.
                let limit_doc = doc_opstamps.compute_doc_limit(delete_op.opstamp);
                if let Some(mut docset) =
                    segment_reader.read_postings(&delete_op.term, SegmentPostingsOption::NoFreq) {
                    while docset.advance() {
                        let deleted_doc = docset.doc();
                        if deleted_doc < limit_doc {
                            delete_bitset.insert(deleted_doc as usize);
                            might_have_changed = true;
                        }
                    }
                }
            }
        } else {
            break;
        }
        delete_cursor.advance();
    }
    Ok(might_have_changed)
}

/// Advance delete for the given segment up
/// to the target opstamp.
pub fn advance_deletes(mut segment: Segment,
                       segment_entry: &mut SegmentEntry,
                       target_opstamp: u64)
                       -> Result<Option<FileProtection>> {

    let mut file_protect: Option<FileProtection> = None;

    {
        if let Some(previous_opstamp) = segment_entry.meta().delete_opstamp() {
            // We are already up-to-date here.
            if target_opstamp == previous_opstamp {
                return Ok(file_protect);
            }
        }
        let segment_reader = SegmentReader::open(segment.clone())?;
        let max_doc = segment_reader.max_doc();

        let mut delete_bitset: BitSet = match segment_entry.delete_bitset() {
            Some(previous_delete_bitset) => (*previous_delete_bitset).clone(),
            None => BitSet::with_capacity(max_doc as usize),
        };

        let delete_cursor = segment_entry.delete_cursor();

        compute_deleted_bitset(&mut delete_bitset,
                               &segment_reader,
                               delete_cursor,
                               &DocToOpstampMapping::None,
                               target_opstamp)?;

        for doc in 0u32..max_doc {
            if segment_reader.is_deleted(doc) {
                delete_bitset.insert(doc as usize);
            }
        }

        let num_deleted_docs = delete_bitset.len();
        if num_deleted_docs > 0 {
            segment.set_delete_meta(num_deleted_docs as u32, target_opstamp);
            file_protect = Some(segment.protect_from_delete(SegmentComponent::DELETE));
            let mut delete_file = segment.open_write(SegmentComponent::DELETE)?;
            write_delete_bitset(&delete_bitset, &mut delete_file)?;
        }
    }
    segment_entry.set_meta(segment.meta().clone());

    Ok(file_protect)
}

fn index_documents(heap: &mut Heap,
                   segment: Segment,
                   schema: &Schema,
                   generation: usize,
                   document_iterator: &mut Iterator<Item = AddOperation>,
                   segment_updater: &mut SegmentUpdater,
                   mut delete_cursor: DeleteCursor)
                   -> Result<bool> {
    heap.clear();
    let segment_id = segment.id();
    let mut segment_writer = SegmentWriter::for_segment(heap, segment.clone(), schema)?;
    for doc in document_iterator {
<<<<<<< HEAD
        try!(segment_writer.add_document(&doc, &schema));
        // There is two possible conditions to close the segment.
        // One is the memory arena dedicated to the segment is 
        // getting full.
=======
        try!(segment_writer.add_document(&doc, schema));
>>>>>>> b3f39f23
        if segment_writer.is_buffer_full() {
            info!("Buffer limit reached, flushing segment with maxdoc={}.",
                  segment_writer.max_doc());
            break;
        }
        // The second is the term dictionary hash table
        // is reaching saturation.
        //
        // Tantivy does not resize its hashtable. When it reaches
        // capacity, we just stop indexing new document.
        if segment_writer.is_termdic_saturated() {
            info!("Term dic saturated, flushing segment with maxdoc={}.",
                  segment_writer.max_doc());
            break;
        }
    }
    let num_docs = segment_writer.max_doc();

    // this is ensured by the call to peek before starting
    // the worker thread.
    assert!(num_docs > 0);

    let doc_opstamps: Vec<u64> = segment_writer.finalize()?;

    let mut segment_meta = SegmentMeta::new(segment_id);
    segment_meta.set_max_doc(num_docs);

    let last_docstamp: u64 = *(doc_opstamps.last().unwrap());

    let doc_to_opstamps = DocToOpstampMapping::from(doc_opstamps);
    let segment_reader = SegmentReader::open(segment)?;
    let mut deleted_bitset = BitSet::with_capacity(num_docs as usize);
    let may_have_deletes = compute_deleted_bitset(&mut deleted_bitset,
                                                  &segment_reader,
                                                  &mut delete_cursor,
                                                  &doc_to_opstamps,
                                                  last_docstamp)?;

    let segment_entry = SegmentEntry::new(segment_meta, delete_cursor, {
        if may_have_deletes {
            Some(deleted_bitset)
        } else {
            None
        }
    });

    Ok(segment_updater.add_segment(generation, segment_entry))

}


impl IndexWriter {
    /// The index writer
    pub fn wait_merging_threads(mut self) -> Result<()> {

        // this will stop the indexing thread,
        // dropping the last reference to the segment_updater.
        drop(self.document_sender);


        let former_workers_handles = mem::replace(&mut self.workers_join_handle, vec![]);
        for join_handle in former_workers_handles {
            try!(join_handle
                     .join()
                     .expect("Indexing Worker thread panicked")
                     .map_err(|e| {
                Error::ErrorInThread(format!("Error in indexing worker thread. {:?}", e))
            }));
        }
        drop(self.workers_join_handle);

        let result =
            self.segment_updater
                .wait_merging_thread()
                .map_err(|_| Error::ErrorInThread("Failed to join merging thread.".to_string()));

        if let Err(ref e) = result {
            error!("Some merging thread failed {:?}", e);
        }

        result
    }

    /// Spawns a new worker thread for indexing.
    /// The thread consumes documents from the pipeline.
    ///
    fn add_indexing_worker(&mut self) -> Result<()> {
        let schema = self.index.schema();
        let document_receiver_clone = self.document_receiver.clone();
        let mut segment_updater = self.segment_updater.clone();
        let mut heap = Heap::with_capacity(self.heap_size_in_bytes_per_thread);

        let generation = self.generation;

        let mut delete_cursor = self.delete_queue.cursor();

        let join_handle: JoinHandle<Result<()>> = thread::Builder::new()
            .name(format!("indexing thread {} for gen {}", self.worker_id, generation))
            .spawn(move || {

                loop {

                    let mut document_iterator =
                        document_receiver_clone.clone().into_iter().peekable();

                    // the peeking here is to avoid
                    // creating a new segment's files
                    // if no document are available.
                    //
                    // this is a valid guarantee as the
                    // peeked document now belongs to
                    // our local iterator.
                    if let Some(operation) = document_iterator.peek() {
                        delete_cursor.skip_to(operation.opstamp);
                    } else {
                        // No more documents.
                        // Happens when there is a commit, or if the `IndexWriter`
                        // was dropped.
                        return Ok(());
                    }
                    let segment = segment_updater.new_segment();
                    index_documents(&mut heap,
                                    segment,
                                    &schema,
                                    generation,
                                    &mut document_iterator,
                                    &mut segment_updater,
                                    delete_cursor.clone())?;

                }
            })?;
        self.worker_id += 1;
        self.workers_join_handle.push(join_handle);
        Ok(())
    }

    /// Accessor to the merge policy.
    pub fn get_merge_policy(&self) -> Box<MergePolicy> {
        self.segment_updater.get_merge_policy()
    }

    /// Set the merge policy.
    pub fn set_merge_policy(&self, merge_policy: Box<MergePolicy>) {
        self.segment_updater.set_merge_policy(merge_policy);
    }

    fn start_workers(&mut self) -> Result<()> {
        for _ in 0..self.num_threads {
            try!(self.add_indexing_worker());
        }
        Ok(())
    }

    /// Detects and removes the files that
    /// are not used by the index anymore.
    pub fn garbage_collect_files(&mut self) -> Result<()> {
        self.segment_updater.garbage_collect_files()
    }

    /// Merges a given list of segments
    pub fn merge(&mut self,
                 segment_ids: &[SegmentId])
                 -> impl Future<Item = SegmentMeta, Error = Canceled> {
        self.segment_updater.start_merge(segment_ids)
    }

    /// Closes the current document channel send.
    /// and replace all the channels by new ones.
    ///
    /// The current workers will keep on indexing
    /// the pending document and stop
    /// when no documents are remaining.
    ///
    /// Returns the former segment_ready channel.
    fn recreate_document_channel(&mut self) -> DocumentReceiver {
        let (mut document_sender, mut document_receiver): (DocumentSender,
                                                           DocumentReceiver) =
            chan::sync(PIPELINE_MAX_SIZE_IN_DOCS);
        swap(&mut self.document_sender, &mut document_sender);
        swap(&mut self.document_receiver, &mut document_receiver);
        document_receiver
    }

    /// Rollback to the last commit
    ///
    /// This cancels all of the update that
    /// happened before after the last commit.
    /// After calling rollback, the index is in the same
    /// state as it was after the last commit.
    ///
    /// The opstamp at the last commit is returned.
    pub fn rollback(mut self) -> Result<IndexWriter> {
        info!("Rolling back to opstamp {}", self.committed_opstamp);

        self.segment_updater.kill();

        // Drains the document receiver pipeline :
        // Workers don't need to index the pending documents.
        let receiver_clone = self.document_receiver.clone();
        let index = self.index.clone();
        let num_threads = self.num_threads;
        let heap_size_in_bytes_per_thread = self.heap_size_in_bytes_per_thread;
        drop(self);
        for _ in receiver_clone {}

        let index_writer = open_index_writer(&index, num_threads, heap_size_in_bytes_per_thread)?;

        Ok(index_writer)

    }


    /// Commits all of the pending changes
    ///
    /// A call to commit blocks.
    /// After it returns, all of the document that
    /// were added since the last commit are published
    /// and persisted.
    ///
    /// In case of a crash or an hardware failure (as
    /// long as the hard disk is spared), it will be possible
    /// to resume indexing from this point.
    ///
    /// Commit returns the `opstamp` of the last document
    /// that made it in the commit.
    ///
    pub fn commit(&mut self) -> Result<u64> {

        // here, because we join all of the worker threads,
        // all of the segment update for this commit have been
        // sent.
        //
        // No document belonging to the next generation have been
        // pushed too, because add_document can only happen
        // on this thread.

        // This will move uncommitted segments to the state of
        // committed segments.
        self.committed_opstamp = self.stamper.stamp();
        info!("committing {}", self.committed_opstamp);

        // this will drop the current document channel
        // and recreate a new one channels.
        self.recreate_document_channel();

        let mut former_workers_join_handle = Vec::new();
        swap(&mut former_workers_join_handle,
             &mut self.workers_join_handle);

        for worker_handle in former_workers_join_handle {
            let indexing_worker_result =
                try!(worker_handle
                         .join()
                         .map_err(|e| Error::ErrorInThread(format!("{:?}", e))));
            try!(indexing_worker_result);
            // add a new worker for the next generation.
            try!(self.add_indexing_worker());
        }



        // wait for the segment update thread to have processed the info
        self.segment_updater.commit(self.committed_opstamp)?;

        Ok(self.committed_opstamp)
    }

    /// Delete all documents containing a given term.
    ///
    /// Delete operation only affects documents that
    /// were added in previous commits, and documents
    /// that were added previously in the same commit.
    ///
    /// Like adds, the deletion itself will be visible
    /// only after calling `commit()`.
    pub fn delete_term(&mut self, term: Term) -> u64 {
        let opstamp = self.stamper.stamp();
        let delete_operation = DeleteOperation {
            opstamp: opstamp,
            term: term,
        };
        self.delete_queue.push(delete_operation);
        opstamp
    }

    /// Returns the opstamp of the last successful commit.
    ///
    /// This is, for instance, the opstamp the index will
    /// rollback to if there is a failure like a power surge.
    ///
    /// This is also the opstamp of the commit that is currently
    /// available for searchers.
    pub fn commit_opstamp(&self) -> u64 {
        self.committed_opstamp
    }

    /// Adds a document.
    ///
    /// If the indexing pipeline is full, this call may block.
    ///
    /// The opstamp is an increasing `u64` that can
    /// be used by the client to align commits with its own
    /// document queue.
    ///
    /// Currently it represents the number of documents that
    /// have been added since the creation of the index.
    pub fn add_document(&mut self, document: Document) -> u64 {
        let opstamp = self.stamper.stamp();
        let add_operation = AddOperation {
            opstamp: opstamp,
            document: document,
        };
        self.document_sender.send(add_operation);
        opstamp
    }
}




#[cfg(test)]
mod tests {

    use indexer::NoMergePolicy;
    use schema::{self, Document};
    use Index;
    use Term;
    use Error;
    use env_logger;

    #[test]
    fn test_lockfile_stops_duplicates() {
        let schema_builder = schema::SchemaBuilder::default();
        let index = Index::create_in_ram(schema_builder.build());
        let _index_writer = index.writer(40_000_000).unwrap();
        match index.writer(40_000_000) {
            Err(Error::FileAlreadyExists(_)) => {}
            _ => panic!("Expected FileAlreadyExists error"),
        }
    }

    #[test]
    fn test_set_merge_policy() {
        let schema_builder = schema::SchemaBuilder::default();
        let index = Index::create_in_ram(schema_builder.build());
        let index_writer = index.writer(40_000_000).unwrap();
        assert_eq!(format!("{:?}", index_writer.get_merge_policy()),
                   "LogMergePolicy { min_merge_size: 8, min_layer_size: 10000, \
                    level_log_size: 0.75 }");
        let merge_policy = box NoMergePolicy::default();
        index_writer.set_merge_policy(merge_policy);
        assert_eq!(format!("{:?}", index_writer.get_merge_policy()),
                   "NoMergePolicy");
    }

    #[test]
    fn test_lockfile_released_on_drop() {
        let schema_builder = schema::SchemaBuilder::default();
        let index = Index::create_in_ram(schema_builder.build());
        {
            let _index_writer = index.writer(40_000_000).unwrap();
            // the lock should be released when the
            // index_writer leaves the scope.
        }
        let _index_writer_two = index.writer(40_000_000).unwrap();
    }

    #[test]
    fn test_commit_and_rollback() {
        let mut schema_builder = schema::SchemaBuilder::default();
        let text_field = schema_builder.add_text_field("text", schema::TEXT);
        let index = Index::create_in_ram(schema_builder.build());

        let num_docs_containing = |s: &str| {
            let searcher = index.searcher();
            let term_a = Term::from_field_text(text_field, s);
            searcher.doc_freq(&term_a)
        };

        {
            // writing the segment
            let mut index_writer = index.writer_with_num_threads(3, 40_000_000).unwrap();
            {
                let mut doc = Document::default();
                doc.add_text(text_field, "a");
                index_writer.add_document(doc);
            }

            index_writer = index_writer.rollback().unwrap();

            assert_eq!(index_writer.commit_opstamp(), 0u64);
            assert_eq!(num_docs_containing("a"), 0);

            {
                let mut doc = Document::default();
                doc.add_text(text_field, "b");
                index_writer.add_document(doc);
            }
            {
                let mut doc = Document::default();
                doc.add_text(text_field, "c");
                index_writer.add_document(doc);
            }
            assert_eq!(index_writer.commit().unwrap(), 2u64);
            index.load_searchers().unwrap();
            assert_eq!(num_docs_containing("a"), 0);
            assert_eq!(num_docs_containing("b"), 1);
            assert_eq!(num_docs_containing("c"), 1);
        }
        index.load_searchers().unwrap();
        index.searcher();
    }


    #[test]
    fn test_with_merges() {
        let _ = env_logger::init();
        let mut schema_builder = schema::SchemaBuilder::default();
        let text_field = schema_builder.add_text_field("text", schema::TEXT);
        let index = Index::create_in_ram(schema_builder.build());
        let num_docs_containing = |s: &str| {
            let searcher = index.searcher();
            let term_a = Term::from_field_text(text_field, s);
            searcher.doc_freq(&term_a)
        };
        {
            // writing the segment
            let mut index_writer = index.writer_with_num_threads(4, 4 * 30_000_000).unwrap();
            // create 8 segments with 100 tiny docs
            for _doc in 0..100 {
                let mut doc = Document::default();
                doc.add_text(text_field, "a");
                index_writer.add_document(doc);
            }
            index_writer.commit().expect("commit failed");
            for _doc in 0..100 {
                let mut doc = Document::default();
                doc.add_text(text_field, "a");
                index_writer.add_document(doc);
            }
            // this should create 8 segments and trigger a merge.
            index_writer.commit().expect("commit failed");
            index_writer
                .wait_merging_threads()
                .expect("waiting merging thread failed");
            index.load_searchers().unwrap();

            assert_eq!(num_docs_containing("a"), 200);
            assert!(index.searchable_segments().unwrap().len() < 8);

        }
    }


}<|MERGE_RESOLUTION|>--- conflicted
+++ resolved
@@ -35,13 +35,8 @@
 use std::thread;
 
 // Size of the margin for the heap. A segment is closed when the remaining memory
-<<<<<<< HEAD
 // in the heap goes below MARGIN_IN_BYTES.
 pub const MARGIN_IN_BYTES: u32 = 1_000_000u32;
-=======
-// in the heap goes below `MARGIN_IN_BYTES`.
-pub const MARGIN_IN_BYTES: u32 = 10_000_000u32;
->>>>>>> b3f39f23
 
 // We impose the memory per thread to be at least 3 MB.
 pub const HEAP_SIZE_LIMIT: u32 = MARGIN_IN_BYTES * 3u32;
@@ -264,14 +259,10 @@
     let segment_id = segment.id();
     let mut segment_writer = SegmentWriter::for_segment(heap, segment.clone(), schema)?;
     for doc in document_iterator {
-<<<<<<< HEAD
-        try!(segment_writer.add_document(&doc, &schema));
+        try!(segment_writer.add_document(&doc, schema));
         // There is two possible conditions to close the segment.
         // One is the memory arena dedicated to the segment is 
         // getting full.
-=======
-        try!(segment_writer.add_document(&doc, schema));
->>>>>>> b3f39f23
         if segment_writer.is_buffer_full() {
             info!("Buffer limit reached, flushing segment with maxdoc={}.",
                   segment_writer.max_doc());
